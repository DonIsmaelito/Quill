import { Button } from "@/components/ui/button";
import { FileText, FilePlus } from "lucide-react";
import { Link } from "react-router-dom";

export function Header() {
  return (
    <div className="bg-medical-primary rounded-xl p-4 flex justify-between items-center text-white mb-6 shadow-xl animate-in fade-in slide-in-from-top-4 duration-500 ease-out min-h-[120px]">
      <div>
<<<<<<< HEAD
        <h1 className="text-2xl font-semibold">
          Welcome back, Dr. Smith!
        </h1>
        <p className="text-white/80 mt-1">
=======
        <h1 className="text-xl font-semibold">Welcome to MedMinute, Ismael</h1>
        <p className="text-white/80 mt-0.5 text-sm">
>>>>>>> 67772d0e
          Streamline your medical forms and reduce administrative workload
        </p>
      </div>
      <div className="hidden md:block flex-shrink-0">
        <img
          src="/doctor.png"
          alt="Doctor illustration"
          className="h-24 w-24 object-cover rounded-lg"
        />
      </div>
    </div>
  );
}<|MERGE_RESOLUTION|>--- conflicted
+++ resolved
@@ -6,15 +6,10 @@
   return (
     <div className="bg-medical-primary rounded-xl p-4 flex justify-between items-center text-white mb-6 shadow-xl animate-in fade-in slide-in-from-top-4 duration-500 ease-out min-h-[120px]">
       <div>
-<<<<<<< HEAD
         <h1 className="text-2xl font-semibold">
           Welcome back, Dr. Smith!
         </h1>
         <p className="text-white/80 mt-1">
-=======
-        <h1 className="text-xl font-semibold">Welcome to MedMinute, Ismael</h1>
-        <p className="text-white/80 mt-0.5 text-sm">
->>>>>>> 67772d0e
           Streamline your medical forms and reduce administrative workload
         </p>
       </div>
