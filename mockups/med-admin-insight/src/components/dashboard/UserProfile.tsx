import React, { useState } from "react";
import {
  Bell,
  ChevronDown,
  UserCog,
  BriefcaseMedical,
  UserSquare,
} from "lucide-react";
import { Button } from "@/components/ui/button";
import { Avatar, AvatarFallback, AvatarImage } from "@/components/ui/avatar";
import {
  DropdownMenu,
  DropdownMenuContent,
  DropdownMenuItem,
  DropdownMenuLabel,
  DropdownMenuSeparator,
  DropdownMenuTrigger,
  DropdownMenuGroup,
} from "@/components/ui/dropdown-menu";
import { CheckCircle } from "lucide-react";

type UserRole = "Admin" | "Physician" | "Front-Desk" | "Billing";

interface RoleConfig {
  icon: React.ReactNode;
  name: UserRole;
}

const roles: RoleConfig[] = [
  { name: "Admin", icon: <UserCog className="h-4 w-4 mr-2" /> },
  { name: "Physician", icon: <BriefcaseMedical className="h-4 w-4 mr-2" /> },
  { name: "Front-Desk", icon: <UserSquare className="h-4 w-4 mr-2" /> },
  { name: "Billing", icon: <UserCog className="h-4 w-4 mr-2" /> },
];

export function UserProfile() {
  const [currentUserName, setCurrentUserName] = useState("Ismael Ito");
  const [currentRole, setCurrentRole] = useState<UserRole>("Admin");

  const handleSwitchRole = (newRole: UserRole) => {
    setCurrentRole(newRole);
  };

  const activeRoleConfig =
    roles.find((r) => r.name === currentRole) || roles[0];

  return (
    <div className="flex items-center gap-4">
      <Button
        variant="ghost"
        size="icon"
        className="text-medical-subtext hover:text-medical-primary"
      >
        <Bell className="h-5 w-5" />
      </Button>

      <DropdownMenu>
        <DropdownMenuTrigger asChild>
          <Button
            variant="ghost"
            className="flex items-center gap-2 p-1.5 rounded-md hover:bg-gray-100/80 transition-colors"
          >
            <Avatar className="h-8 w-8">
              <AvatarImage src="/avatars/01.png" />
              <AvatarFallback>{currentUserName.substring(0, 1)}</AvatarFallback>
            </Avatar>
            <div className="flex flex-col items-start text-sm">
<<<<<<< HEAD
              <span className="font-medium text-medical-text">JR Smith</span>
              <span className="text-xs text-medical-subtext">Admin</span>
=======
              <span className="font-medium text-medical-text leading-tight">
                {currentUserName}
              </span>
              <div className="flex items-center">
                {React.cloneElement(activeRoleConfig.icon, {
                  className: "h-3.5 w-3.5 text-medical-subtext mr-1",
                })}
                <span className="text-xs text-medical-subtext leading-tight">
                  {currentRole}
                </span>
              </div>
>>>>>>> 67772d0e
            </div>
            <ChevronDown className="h-4 w-4 text-medical-subtext ml-1" />
          </Button>
        </DropdownMenuTrigger>
        <DropdownMenuContent align="end" className="w-60">
          <DropdownMenuLabel>My Account ({currentRole})</DropdownMenuLabel>
          <DropdownMenuSeparator />
          <DropdownMenuGroup>
            <DropdownMenuItem>Profile</DropdownMenuItem>
            <DropdownMenuItem>Settings</DropdownMenuItem>
            <DropdownMenuItem>Billing</DropdownMenuItem>
          </DropdownMenuGroup>
          <DropdownMenuSeparator />
          <DropdownMenuGroup>
            <DropdownMenuLabel className="text-xs font-normal text-gray-500 px-2 py-1">
              Switch Role
            </DropdownMenuLabel>
            {roles.map((role) => (
              <DropdownMenuItem
                key={role.name}
                onClick={() => handleSwitchRole(role.name)}
                disabled={currentRole === role.name}
                className="flex items-center"
              >
                {React.cloneElement(role.icon, {
                  className: "h-4 w-4 mr-2 opacity-70",
                })}
                {role.name}
                {currentRole === role.name && (
                  <CheckCircle className="h-4 w-4 ml-auto text-medical-primary" />
                )}
              </DropdownMenuItem>
            ))}
          </DropdownMenuGroup>
          <DropdownMenuSeparator />
          <DropdownMenuItem className="text-red-500 hover:!text-red-600 hover:!bg-red-50">
            Log out
          </DropdownMenuItem>
        </DropdownMenuContent>
      </DropdownMenu>
    </div>
  );
}<|MERGE_RESOLUTION|>--- conflicted
+++ resolved
@@ -65,10 +65,6 @@
               <AvatarFallback>{currentUserName.substring(0, 1)}</AvatarFallback>
             </Avatar>
             <div className="flex flex-col items-start text-sm">
-<<<<<<< HEAD
-              <span className="font-medium text-medical-text">JR Smith</span>
-              <span className="text-xs text-medical-subtext">Admin</span>
-=======
               <span className="font-medium text-medical-text leading-tight">
                 {currentUserName}
               </span>
@@ -80,7 +76,6 @@
                   {currentRole}
                 </span>
               </div>
->>>>>>> 67772d0e
             </div>
             <ChevronDown className="h-4 w-4 text-medical-subtext ml-1" />
           </Button>
