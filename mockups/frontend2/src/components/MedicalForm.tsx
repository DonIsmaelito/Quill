--- conflicted
+++ resolved
@@ -1,4 +1,3 @@
-<<<<<<< HEAD
 import React, { useState, useEffect, useRef } from 'react';
 import FormField, { FieldType, FieldOption } from './FormField';
 import { Button } from '@/components/ui/button';
@@ -61,14 +60,6 @@
   if (key.startsWith("boolean")) return "checkbox";
   return "text"; // default to text
 };
-=======
-import React, { useState, useEffect, useRef } from "react";
-import FormField, { FieldType, FieldOption } from "./FormField";
-import { Button } from "@/components/ui/button";
-import { Card } from "@/components/ui/card";
-import FormReview from "./FormReview";
-import { useToast } from "@/hooks/use-toast";
->>>>>>> 8c1b0ae2
 
 interface FormData {
   [key: string]: any;
@@ -111,20 +102,11 @@
   highlightedFields?: string[];
 }
 
-<<<<<<< HEAD
 const PatientFormRenderer: React.FC<PatientFormRendererProps> = ({
   fields,
   formValues,
   onFieldChange,
   highlightedFields = []
-=======
-const MedicalForm: React.FC<MedicalFormProps> = ({
-  uploadedFiles,
-  fields,
-  formValues,
-  onChange,
-  highlightedFields = [],
->>>>>>> 8c1b0ae2
 }) => {
   let isFirstHeader = true;
 
@@ -554,15 +536,6 @@
     }
   }, [highlightedFields]);
 
-<<<<<<< HEAD
-=======
-  // Remove local formData state since we're using props
-  const handleFieldChange = (id: string, value: any) => {
-    console.log(`Field ${id} changed in MedicalForm to:`, value);
-    onChange({ ...formValues, [id]: value });
-  };
-
->>>>>>> 8c1b0ae2
   const handleSubmit = async (e?: React.FormEvent) => {
     if (e) {
       e.preventDefault();
@@ -584,7 +557,6 @@
       return;
     }
 
-<<<<<<< HEAD
     console.log('Form submitted:', formValues);
 
     try {
@@ -655,59 +627,60 @@
         title: "Submission Error",
         description: "There was an error submitting your form. Please try again.",
         variant: "destructive"
-=======
-    console.log("Form submitted:", formValues);
-
-    try {
-      // Prepare form data for EHR submission
-      const formData = {
-        formName: "Patient Registration Form",
-        formData: formValues,
-      };
-
-      // Submit to EHR API
-      const response = await fetch("http://localhost:8000/ehr/submit-form", {
-        method: "POST",
-        headers: {
-          "Content-Type": "application/json",
-        },
-        body: JSON.stringify(formData),
       });
-
-      if (!response.ok) {
-        throw new Error(`HTTP error! status: ${response.status}`);
-      }
-
-      const result = await response.json();
-
-      if (result.success) {
-        toast({
-          title: "Registration Successful",
-          description: `Patient registration has been submitted successfully. Patient ID: ${result.personId}`,
-        });
-
-        // Log updates made to EHR
-        if (result.updates && result.updates.length > 0) {
-          console.log("EHR Updates:", result.updates);
-        }
-      } else {
-        toast({
-          title: "Registration Failed",
-          description: result.errors
-            ? result.errors.join(", ")
-            : "Failed to process registration",
-          variant: "destructive",
-        });
-      }
-    } catch (error) {
-      console.error("Error submitting form:", error);
-      toast({
-        title: "Submission Error",
-        description: "Failed to submit registration. Please try again.",
-        variant: "destructive",
->>>>>>> 8c1b0ae2
-      });
-    }
+    }
+
+    // // EHR submission logic !! NOTE: FROM MC, REVISIT LATER
+
+    // try {
+    //   // Prepare form data for EHR submission
+    //   const formData = {
+    //     formName: "Patient Registration Form",
+    //     formData: formValues,
+    //   };
+
+    //   // Submit to EHR API
+    //   const response = await fetch("http://localhost:8000/ehr/submit-form", {
+    //     method: "POST",
+    //     headers: {
+    //       "Content-Type": "application/json",
+    //     },
+    //     body: JSON.stringify(formData),
+    //   });
+
+    //   if (!response.ok) {
+    //     throw new Error(`HTTP error! status: ${response.status}`);
+    //   }
+
+    //   const result = await response.json();
+
+    //   if (result.success) {
+    //     toast({
+    //       title: "Registration Successful",
+    //       description: `Patient registration has been submitted successfully. Patient ID: ${result.personId}`,
+    //     });
+
+    //     // Log updates made to EHR
+    //     if (result.updates && result.updates.length > 0) {
+    //       console.log("EHR Updates:", result.updates);
+    //     }
+    //   } else {
+    //     toast({
+    //       title: "Registration Failed",
+    //       description: result.errors
+    //         ? result.errors.join(", ")
+    //         : "Failed to process registration",
+    //       variant: "destructive",
+    //     });
+    //   }
+    // } catch (error) {
+    //   console.error("Error submitting form:", error);
+    //   toast({
+    //     title: "Submission Error",
+    //     description: "Failed to submit registration. Please try again.",
+    //     variant: "destructive",
+    //   });
+    // }
   };
 
   const handleReview = () => {
@@ -719,21 +692,12 @@
     setReviewOpen(false);
   };
 
-<<<<<<< HEAD
   const reviewFields = (templateId && templateFields.length > 0 ? templateFields : fields as any[]).map(field => ({
     id: field.id,
     label: field.label,
     value: formValues[field.id],
     autofilled: false,
     autofillSource: ""
-=======
-  const reviewFields = fields.map((field) => ({
-    id: field.id,
-    label: field.label,
-    value: formValues[field.id],
-    autofilled: field.autofilled,
-    autofillSource: field.autofillSource,
->>>>>>> 8c1b0ae2
   }));
 
   if (isLoadingTemplate) {
@@ -756,7 +720,6 @@
     <Card className="bg-white dark:bg-gray-900 shadow-sm">
       <div className="px-8 py-6 border-b border-gray-100 dark:border-gray-800">
         <h2 className="text-3xl font-semibold text-gray-900 dark:text-gray-100">
-<<<<<<< HEAD
           {templateId ? templateName : 'New Patient Registration'}
         </h2>
         <p className="mt-2 text-base text-gray-500 dark:text-gray-400">
@@ -775,32 +738,6 @@
               formValues={templateFormValues}
               onFieldChange={handleFieldChange}
               highlightedFields={highlightedFields}
-=======
-          New Patient Registration
-        </h2>
-        <p className="mt-2 text-base text-gray-500 dark:text-gray-400">
-          Please fill out all required fields marked with an asterisk (*)
-        </p>
-      </div>
-      <form onSubmit={handleSubmit} className="p-8">
-        <div ref={formRef} className="grid grid-cols-1 md:grid-cols-2 gap-8">
-          {fields.map((field) => (
-            <FormField
-              key={field.id}
-              id={field.id}
-              label={field.label}
-              type={field.type}
-              options={field.options}
-              placeholder={field.placeholder}
-              value={formValues[field.id]}
-              autofilled={field.autofilled}
-              autofillSource={field.autofillSource}
-              unfillable={field.unfillable}
-              required={field.required}
-              onChange={handleFieldChange}
-              isHighlighted={highlightedFields.includes(field.id)}
-              data-highlighted={highlightedFields.includes(field.id)}
->>>>>>> 8c1b0ae2
             />
           ) : (
             // Use the original FormField components for prop-based forms
@@ -835,16 +772,11 @@
           >
             Review {templateId ? 'Form' : 'Registration'}
           </Button>
-<<<<<<< HEAD
           <Button
             type="submit"
             className="bg-primary hover:bg-primary/90"
           >
             Submit {templateId ? 'Form' : 'Registration'}
-=======
-          <Button type="submit" className="bg-primary hover:bg-primary/90">
-            Submit Registration
->>>>>>> 8c1b0ae2
           </Button>
         </div>
       </form>
